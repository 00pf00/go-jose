--- conflicted
+++ resolved
@@ -21,13 +21,8 @@
 	"io/ioutil"
 	"os"
 
-<<<<<<< HEAD
-	"github.com/codegangsta/cli"
+	"gopkg.in/alecthomas/kingpin.v2"
 	"gopkg.in/square/go-jose.v1"
-=======
-	"github.com/square/go-jose"
-	"gopkg.in/alecthomas/kingpin.v2"
->>>>>>> d2a84713
 )
 
 var (
@@ -55,7 +50,7 @@
 )
 
 func main() {
-	app.Version("master")
+	app.Version("v1")
 
 	command := kingpin.MustParse(app.Parse(os.Args[1:]))
 
