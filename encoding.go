/*-
 * Copyright 2014 Square Inc.
 *
 * Licensed under the Apache License, Version 2.0 (the "License");
 * you may not use this file except in compliance with the License.
 * You may obtain a copy of the License at
 *
 *     http://www.apache.org/licenses/LICENSE-2.0
 *
 * Unless required by applicable law or agreed to in writing, software
 * distributed under the License is distributed on an "AS IS" BASIS,
 * WITHOUT WARRANTIES OR CONDITIONS OF ANY KIND, either express or implied.
 * See the License for the specific language governing permissions and
 * limitations under the License.
 */

package jose

import (
	"bytes"
	"compress/flate"
	"encoding/base64"
	"encoding/binary"
	"io"
	"math/big"
	"regexp"
<<<<<<< HEAD
=======
	"strings"

	"github.com/square/go-jose/json"
>>>>>>> d00415a0
)

var stripWhitespaceRegex = regexp.MustCompile("\\s")

// Helper function to serialize known-good objects.
// Precondition: value is not a nil pointer.
func mustSerializeJSON(value interface{}) []byte {
	out, err := json.Marshal(value)
	if err != nil {
		panic(err)
	}
	// We never want to serialize the top-level value "null," since it's not a
	// valid JOSE message. But if a caller passes in a nil pointer to this method,
	// MarshalJSON will happily serialize it as the top-level value "null". If
	// that value is then embedded in another operation, for instance by being
	// base64-encoded and fed as input to a signing algorithm
	// (https://github.com/square/go-jose/issues/22), the result will be
	// incorrect. Because this method is intended for known-good objects, and a nil
	// pointer is not a known-good object, we are free to panic in this case.
	// Note: It's not possible to directly check whether the data pointed at by an
	// interface is a nil pointer, so we do this hacky workaround.
	// https://groups.google.com/forum/#!topic/golang-nuts/wnH302gBa4I
	if string(out) == "null" {
		panic("Tried to serialize a nil pointer.")
	}
	return out
}

// Strip all newlines and whitespace
func stripWhitespace(data string) string {
	return stripWhitespaceRegex.ReplaceAllString(data, "")
}

// Perform compression based on algorithm
func compress(algorithm CompressionAlgorithm, input []byte) ([]byte, error) {
	switch algorithm {
	case DEFLATE:
		return deflate(input)
	default:
		return nil, ErrUnsupportedAlgorithm
	}
}

// Perform decompression based on algorithm
func decompress(algorithm CompressionAlgorithm, input []byte) ([]byte, error) {
	switch algorithm {
	case DEFLATE:
		return inflate(input)
	default:
		return nil, ErrUnsupportedAlgorithm
	}
}

// Compress with DEFLATE
func deflate(input []byte) ([]byte, error) {
	output := new(bytes.Buffer)

	// Writing to byte buffer, err is always nil
	writer, _ := flate.NewWriter(output, 1)
	_, _ = io.Copy(writer, bytes.NewBuffer(input))

	err := writer.Close()
	return output.Bytes(), err
}

// Decompress with DEFLATE
func inflate(input []byte) ([]byte, error) {
	output := new(bytes.Buffer)
	reader := flate.NewReader(bytes.NewBuffer(input))

	_, err := io.Copy(output, reader)
	if err != nil {
		return nil, err
	}

	err = reader.Close()
	return output.Bytes(), err
}

// byteBuffer represents a slice of bytes that can be serialized to url-safe base64.
type byteBuffer struct {
	data []byte
}

func newBuffer(data []byte) *byteBuffer {
	if data == nil {
		return nil
	}
	return &byteBuffer{
		data: data,
	}
}

func newFixedSizeBuffer(data []byte, length int) *byteBuffer {
	if len(data) > length {
		panic("square/go-jose: invalid call to newFixedSizeBuffer (len(data) > length)")
	}
	pad := make([]byte, length-len(data))
	return newBuffer(append(pad, data...))
}

func newBufferFromInt(num uint64) *byteBuffer {
	data := make([]byte, 8)
	binary.BigEndian.PutUint64(data, num)
	return newBuffer(bytes.TrimLeft(data, "\x00"))
}

func (b *byteBuffer) MarshalJSON() ([]byte, error) {
	return json.Marshal(b.base64())
}

func (b *byteBuffer) UnmarshalJSON(data []byte) error {
	var encoded string
	err := json.Unmarshal(data, &encoded)
	if err != nil {
		return err
	}

	if encoded == "" {
		return nil
	}

	decoded, err := base64.RawURLEncoding.DecodeString(encoded)
	if err != nil {
		return err
	}

	*b = *newBuffer(decoded)

	return nil
}

func (b *byteBuffer) base64() string {
	return base64.RawURLEncoding.EncodeToString(b.data)
}

func (b *byteBuffer) bytes() []byte {
	// Handling nil here allows us to transparently handle nil slices when serializing.
	if b == nil {
		return nil
	}
	return b.data
}

func (b byteBuffer) bigInt() *big.Int {
	return new(big.Int).SetBytes(b.data)
}

func (b byteBuffer) toInt() int {
	return int(b.bigInt().Int64())
}<|MERGE_RESOLUTION|>--- conflicted
+++ resolved
@@ -21,15 +21,10 @@
 	"compress/flate"
 	"encoding/base64"
 	"encoding/binary"
+	"encoding/json"
 	"io"
 	"math/big"
 	"regexp"
-<<<<<<< HEAD
-=======
-	"strings"
-
-	"github.com/square/go-jose/json"
->>>>>>> d00415a0
 )
 
 var stripWhitespaceRegex = regexp.MustCompile("\\s")
