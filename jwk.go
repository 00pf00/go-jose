/*-
 * Copyright 2014 Square Inc.
 *
 * Licensed under the Apache License, Version 2.0 (the "License");
 * you may not use this file except in compliance with the License.
 * You may obtain a copy of the License at
 *
 *     http://www.apache.org/licenses/LICENSE-2.0
 *
 * Unless required by applicable law or agreed to in writing, software
 * distributed under the License is distributed on an "AS IS" BASIS,
 * WITHOUT WARRANTIES OR CONDITIONS OF ANY KIND, either express or implied.
 * See the License for the specific language governing permissions and
 * limitations under the License.
 */

package jose

import (
	"crypto"
	"crypto/ecdsa"
	"crypto/elliptic"
	"crypto/rsa"
	"fmt"
	"math/big"
	"reflect"
	"strings"

	"github.com/square/go-jose/json"
)

// rawJSONWebKey represents a public or private key in JWK format, used for parsing/serializing.
type rawJSONWebKey struct {
	Use string      `json:"use,omitempty"`
	Kty string      `json:"kty,omitempty"`
	Kid string      `json:"kid,omitempty"`
	Crv string      `json:"crv,omitempty"`
	Alg string      `json:"alg,omitempty"`
	K   *byteBuffer `json:"k,omitempty"`
	X   *byteBuffer `json:"x,omitempty"`
	Y   *byteBuffer `json:"y,omitempty"`
	N   *byteBuffer `json:"n,omitempty"`
	E   *byteBuffer `json:"e,omitempty"`
	// -- Following fields are only used for private keys --
	// RSA uses D, P and Q, while ECDSA uses only D. Fields Dp, Dq, and Qi are
	// completely optional. Therefore for RSA/ECDSA, D != nil is a contract that
	// we have a private key whereas D == nil means we have only a public key.
	D  *byteBuffer `json:"d,omitempty"`
	P  *byteBuffer `json:"p,omitempty"`
	Q  *byteBuffer `json:"q,omitempty"`
	Dp *byteBuffer `json:"dp,omitempty"`
	Dq *byteBuffer `json:"dq,omitempty"`
	Qi *byteBuffer `json:"qi,omitempty"`
}

// JSONWebKey represents a public or private key in JWK format.
type JSONWebKey struct {
	Key       interface{}
	KeyID     string
	Algorithm string
	Use       string
}

// MarshalJSON serializes the given key to its JSON representation.
func (k JSONWebKey) MarshalJSON() ([]byte, error) {
	var raw *rawJSONWebKey
	var err error

	switch key := k.Key.(type) {
	case *ecdsa.PublicKey:
		raw, err = fromEcPublicKey(key)
	case *rsa.PublicKey:
		raw = fromRsaPublicKey(key)
	case *ecdsa.PrivateKey:
		raw, err = fromEcPrivateKey(key)
	case *rsa.PrivateKey:
		raw, err = fromRsaPrivateKey(key)
	case []byte:
		raw, err = fromSymmetricKey(key)
	default:
		return nil, fmt.Errorf("square/go-jose: unknown key type '%s'", reflect.TypeOf(key))
	}

	if err != nil {
		return nil, err
	}

	raw.Kid = k.KeyID
	raw.Alg = k.Algorithm
	raw.Use = k.Use

	return json.Marshal(raw)
}

// UnmarshalJSON reads a key from its JSON representation.
<<<<<<< HEAD
func (k *JSONWebKey) UnmarshalJSON(data []byte) (err error) {
	var raw rawJSONWebKey
	err = json.Unmarshal(data, &raw)
=======
func (k *JsonWebKey) UnmarshalJSON(data []byte) (err error) {
	var raw rawJsonWebKey
	err = UnmarshalJSON(data, &raw)
>>>>>>> 68ec49e0
	if err != nil {
		return err
	}

	var key interface{}
	switch raw.Kty {
	case "EC":
		if raw.D != nil {
			key, err = raw.ecPrivateKey()
		} else {
			key, err = raw.ecPublicKey()
		}
	case "RSA":
		if raw.D != nil {
			key, err = raw.rsaPrivateKey()
		} else {
			key, err = raw.rsaPublicKey()
		}
	case "oct":
		key, err = raw.symmetricKey()
	default:
		err = fmt.Errorf("square/go-jose: unknown json web key type '%s'", raw.Kty)
	}

	if err == nil {
		*k = JSONWebKey{Key: key, KeyID: raw.Kid, Algorithm: raw.Alg, Use: raw.Use}
	}
	return
}

// JSONWebKeySet represents a JWK Set object.
type JSONWebKeySet struct {
	Keys []JSONWebKey `json:"keys"`
}

// Key convenience method returns keys by key ID. Specification states
// that a JWK Set "SHOULD" use distinct key IDs, but allows for some
// cases where they are not distinct. Hence method returns a slice
// of JSONWebKeys.
func (s *JSONWebKeySet) Key(kid string) []JSONWebKey {
	var keys []JSONWebKey
	for _, key := range s.Keys {
		if key.KeyID == kid {
			keys = append(keys, key)
		}
	}

	return keys
}

const rsaThumbprintTemplate = `{"e":"%s","kty":"RSA","n":"%s"}`
const ecThumbprintTemplate = `{"crv":"%s","kty":"EC","x":"%s","y":"%s"}`

func ecThumbprintInput(curve elliptic.Curve, x, y *big.Int) (string, error) {
	coordLength := curveSize(curve)
	crv, err := curveName(curve)
	if err != nil {
		return "", err
	}

	return fmt.Sprintf(ecThumbprintTemplate, crv,
		newFixedSizeBuffer(x.Bytes(), coordLength).base64(),
		newFixedSizeBuffer(y.Bytes(), coordLength).base64()), nil
}

func rsaThumbprintInput(n *big.Int, e int) (string, error) {
	return fmt.Sprintf(rsaThumbprintTemplate,
		newBufferFromInt(uint64(e)).base64(),
		newBuffer(n.Bytes()).base64()), nil
}

// Thumbprint computes the JWK Thumbprint of a key using the
// indicated hash algorithm.
func (k *JSONWebKey) Thumbprint(hash crypto.Hash) ([]byte, error) {
	var input string
	var err error
	switch key := k.Key.(type) {
	case *ecdsa.PublicKey:
		input, err = ecThumbprintInput(key.Curve, key.X, key.Y)
	case *ecdsa.PrivateKey:
		input, err = ecThumbprintInput(key.Curve, key.X, key.Y)
	case *rsa.PublicKey:
		input, err = rsaThumbprintInput(key.N, key.E)
	case *rsa.PrivateKey:
		input, err = rsaThumbprintInput(key.N, key.E)
	default:
		return nil, fmt.Errorf("square/go-jose: unknown key type '%s'", reflect.TypeOf(key))
	}

	if err != nil {
		return nil, err
	}

	h := hash.New()
	h.Write([]byte(input))
	return h.Sum(nil), nil
}

func (key rawJSONWebKey) rsaPublicKey() (*rsa.PublicKey, error) {
	if key.N == nil || key.E == nil {
		return nil, fmt.Errorf("square/go-jose: invalid RSA key, missing n/e values")
	}

	return &rsa.PublicKey{
		N: key.N.bigInt(),
		E: key.E.toInt(),
	}, nil
}

func fromRsaPublicKey(pub *rsa.PublicKey) *rawJSONWebKey {
	return &rawJSONWebKey{
		Kty: "RSA",
		N:   newBuffer(pub.N.Bytes()),
		E:   newBufferFromInt(uint64(pub.E)),
	}
}

func (key rawJSONWebKey) ecPublicKey() (*ecdsa.PublicKey, error) {
	var curve elliptic.Curve
	switch key.Crv {
	case "P-256":
		curve = elliptic.P256()
	case "P-384":
		curve = elliptic.P384()
	case "P-521":
		curve = elliptic.P521()
	default:
		return nil, fmt.Errorf("square/go-jose: unsupported elliptic curve '%s'", key.Crv)
	}

	if key.X == nil || key.Y == nil {
		return nil, fmt.Errorf("square/go-jose: invalid EC key, missing x/y values")
	}

	return &ecdsa.PublicKey{
		Curve: curve,
		X:     key.X.bigInt(),
		Y:     key.Y.bigInt(),
	}, nil
}

func fromEcPublicKey(pub *ecdsa.PublicKey) (*rawJSONWebKey, error) {
	if pub == nil || pub.X == nil || pub.Y == nil {
		return nil, fmt.Errorf("square/go-jose: invalid EC key (nil, or X/Y missing)")
	}

	name, err := curveName(pub.Curve)
	if err != nil {
		return nil, err
	}

	size := curveSize(pub.Curve)

	xBytes := pub.X.Bytes()
	yBytes := pub.Y.Bytes()

	if len(xBytes) > size || len(yBytes) > size {
		return nil, fmt.Errorf("square/go-jose: invalid EC key (X/Y too large)")
	}

	key := &rawJSONWebKey{
		Kty: "EC",
		Crv: name,
		X:   newFixedSizeBuffer(xBytes, size),
		Y:   newFixedSizeBuffer(yBytes, size),
	}

	return key, nil
}

func (key rawJSONWebKey) rsaPrivateKey() (*rsa.PrivateKey, error) {
	var missing []string
	switch {
	case key.N == nil:
		missing = append(missing, "N")
	case key.E == nil:
		missing = append(missing, "E")
	case key.D == nil:
		missing = append(missing, "D")
	case key.P == nil:
		missing = append(missing, "P")
	case key.Q == nil:
		missing = append(missing, "Q")
	}

	if len(missing) > 0 {
		return nil, fmt.Errorf("square/go-jose: invalid RSA private key, missing %s value(s)", strings.Join(missing, ", "))
	}

	rv := &rsa.PrivateKey{
		PublicKey: rsa.PublicKey{
			N: key.N.bigInt(),
			E: key.E.toInt(),
		},
		D: key.D.bigInt(),
		Primes: []*big.Int{
			key.P.bigInt(),
			key.Q.bigInt(),
		},
	}

	if key.Dp != nil {
		rv.Precomputed.Dp = key.Dp.bigInt()
	}
	if key.Dq != nil {
		rv.Precomputed.Dq = key.Dq.bigInt()
	}
	if key.Qi != nil {
		rv.Precomputed.Qinv = key.Qi.bigInt()
	}

	err := rv.Validate()
	return rv, err
}

func fromRsaPrivateKey(rsa *rsa.PrivateKey) (*rawJSONWebKey, error) {
	if len(rsa.Primes) != 2 {
		return nil, ErrUnsupportedKeyType
	}

	raw := fromRsaPublicKey(&rsa.PublicKey)

	raw.D = newBuffer(rsa.D.Bytes())
	raw.P = newBuffer(rsa.Primes[0].Bytes())
	raw.Q = newBuffer(rsa.Primes[1].Bytes())

	return raw, nil
}

func (key rawJSONWebKey) ecPrivateKey() (*ecdsa.PrivateKey, error) {
	var curve elliptic.Curve
	switch key.Crv {
	case "P-256":
		curve = elliptic.P256()
	case "P-384":
		curve = elliptic.P384()
	case "P-521":
		curve = elliptic.P521()
	default:
		return nil, fmt.Errorf("square/go-jose: unsupported elliptic curve '%s'", key.Crv)
	}

	if key.X == nil || key.Y == nil || key.D == nil {
		return nil, fmt.Errorf("square/go-jose: invalid EC private key, missing x/y/d values")
	}

	return &ecdsa.PrivateKey{
		PublicKey: ecdsa.PublicKey{
			Curve: curve,
			X:     key.X.bigInt(),
			Y:     key.Y.bigInt(),
		},
		D: key.D.bigInt(),
	}, nil
}

func fromEcPrivateKey(ec *ecdsa.PrivateKey) (*rawJSONWebKey, error) {
	raw, err := fromEcPublicKey(&ec.PublicKey)
	if err != nil {
		return nil, err
	}

	if ec.D == nil {
		return nil, fmt.Errorf("square/go-jose: invalid EC private key")
	}

	raw.D = newBuffer(ec.D.Bytes())

	return raw, nil
}

func fromSymmetricKey(key []byte) (*rawJSONWebKey, error) {
	return &rawJSONWebKey{
		Kty: "oct",
		K:   newBuffer(key),
	}, nil
}

func (key rawJSONWebKey) symmetricKey() ([]byte, error) {
	if key.K == nil {
		return nil, fmt.Errorf("square/go-jose: invalid OCT (symmetric) key, missing k value")
	}
	return key.K.bytes(), nil
}<|MERGE_RESOLUTION|>--- conflicted
+++ resolved
@@ -93,15 +93,9 @@
 }
 
 // UnmarshalJSON reads a key from its JSON representation.
-<<<<<<< HEAD
 func (k *JSONWebKey) UnmarshalJSON(data []byte) (err error) {
 	var raw rawJSONWebKey
-	err = json.Unmarshal(data, &raw)
-=======
-func (k *JsonWebKey) UnmarshalJSON(data []byte) (err error) {
-	var raw rawJsonWebKey
 	err = UnmarshalJSON(data, &raw)
->>>>>>> 68ec49e0
 	if err != nil {
 		return err
 	}
